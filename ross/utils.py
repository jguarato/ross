import re

import numpy as np
import pandas as pd
from numpy import linalg as la
from plotly import graph_objects as go
from scipy.linalg import eigh


class DataNotFoundError(Exception):
    """
    An exception indicating that the data could not be found in the file.
    """

    pass


def read_table_file(file, element, sheet_name=0, n=0, sheet_type="Model"):
    """Instantiate one or more element objects using inputs from an Excel table.

    Parameters
    ----------
    file: str
        Path to the file containing the shaft parameters.
    element: str
        Specify the type of element to be instantiated: bearing, shaft or disk.
    sheet_name: int or str, optional
        Position of the sheet in the file (starting from 0) or its name. If none is
        passed, it is assumed to be the first sheet in the file.
    n: int
        Exclusive for bearing elements, since this parameter is given outside the table
        file.
    sheet_type: str
        Exclusive for shaft elements, as they have a Model table in which more
        information can be passed, such as the material parameters.

    Returns
    -------
    A dictionary of parameters.

    Examples
    --------
    >>> import os
    >>> file_path = os.path.dirname(os.path.realpath(__file__)) + '/tests/data/shaft_si.xls'
    >>> read_table_file(file_path, "shaft", sheet_type="Model", sheet_name="Model") # doctest: +ELLIPSIS
    {'L': [0.03...
    """
    df = pd.read_excel(file, header=None, sheet_name=sheet_name)

    # Assign specific values to variables
    parameter_columns = {}
    optional_parameter_columns = {}
    header_key_word = ""
    default_dictionary = {}
    parameters = {}
    if element == "bearing":
        header_key_word = "kxx"
        parameter_columns["kxx"] = ["kxx"]
        parameter_columns["cxx"] = ["cxx"]
        optional_parameter_columns["kyy"] = ["kyy"]
        optional_parameter_columns["kxy"] = ["kxy"]
        optional_parameter_columns["kyx"] = ["kyx"]
        optional_parameter_columns["cyy"] = ["cyy"]
        optional_parameter_columns["cxy"] = ["cxy"]
        optional_parameter_columns["cyx"] = ["cyx"]
        optional_parameter_columns["frequency"] = ["frequency", "speed"]
        default_dictionary["kyy"] = None
        default_dictionary["kxy"] = 0
        default_dictionary["kyx"] = 0
        default_dictionary["cyy"] = None
        default_dictionary["cxy"] = 0
        default_dictionary["cyx"] = 0
        default_dictionary["frequency"] = None
    elif element == "shaft":
        if sheet_type == "Model":
            header_key_word = "od_left"
        else:
            header_key_word = "material"
        parameter_columns["L"] = ["length"]
        parameter_columns["idl"] = ["i_d_l", "idl", "id_left"]
        parameter_columns["odl"] = ["o_d_l", "odl", "od_left"]
        parameter_columns["idr"] = ["i_d_r", "idr", "id_right"]
        parameter_columns["odr"] = ["o_d_r", "odr", "od_right"]
        parameter_columns["material"] = ["material", "matnum"]
        optional_parameter_columns["n"] = ["n", "elemnum"]
        optional_parameter_columns["axial_force"] = [
            "axial_force",
            "axial force",
            "axial",
        ]
        optional_parameter_columns["torque"] = ["torque"]
        optional_parameter_columns["shear_effects"] = ["shear_effects", "shear effects"]
        optional_parameter_columns["rotary_inertia"] = [
            "rotary_inertia",
            "rotary inertia",
        ]
        optional_parameter_columns["gyroscopic"] = ["gyroscopic"]
        optional_parameter_columns["shear_method_calc"] = [
            "shear_method_calc",
            "shear method calc",
        ]
        default_dictionary["n"] = None
        default_dictionary["axial_force"] = 0
        default_dictionary["torque"] = 0
        default_dictionary["shear_effects"] = True
        default_dictionary["rotary_inertia"] = True
        default_dictionary["gyroscopic"] = True
        default_dictionary["shear_method_calc"] = "cowper"
    elif element == "disk":
        header_key_word = "ip"
        parameter_columns["n"] = ["unnamed: 0", "n"]
        parameter_columns["m"] = ["m", "mass"]
        parameter_columns["Id"] = ["it", "id"]
        parameter_columns["Ip"] = ["ip"]

    # Find table header and define if conversion is needed
    header_index = -1
    header_found = False
    convert_to_metric = False
    convert_to_rad_per_sec = False
    for index, row in df.iterrows():
        for i in range(0, row.size):
            if isinstance(row[i], str):
                if not header_found:
                    if row[i].lower() == header_key_word:
                        header_index = index
                        header_found = True
                if (
                    "inches" in row[i].lower()
                    or "lbm" in row[i].lower()
                    or "lb" in row[i].lower()
                ):
                    convert_to_metric = True
                if "rpm" in row[i].lower():
                    convert_to_rad_per_sec = True
                if header_found and convert_to_metric and convert_to_rad_per_sec:
                    break
        if header_found and convert_to_metric:
            break
    if not header_found:
        raise ValueError(
            "Could not find the header. Make sure the table has a header "
            "containing the names of the columns. In the case of a " + element + ", "
            "there should be a column named " + header_key_word + "."
        )

    # Get specific data from the file
    new_materials = {}
    if element == "shaft" and sheet_type == "Model":
        material_header_index = -1
        material_header_found = False
        material_header_key_word = "matno"
        for index, row in df.iterrows():
            for i in range(0, row.size):
                if isinstance(row[i], str):
                    if row[i].lower() == material_header_key_word:
                        material_header_index = index
                        material_header_found = True
                        break
            if material_header_found:
                break
        if not material_header_found:
            raise ValueError(
                "Could not find the header for the materials. Make sure the table has a header "
                "with the parameters for the materials that will be used. There should be a column "
                "named " + material_header_key_word + "."
            )
        df_material = pd.read_excel(
            file, header=material_header_index, sheet_name=sheet_name
        )
        material_name = []
        material_rho = []
        material_e = []
        material_g_s = []
        material_color = []
        for index, row in df_material.iterrows():
            if not pd.isna(row["matno"]):
                material_name.append(int(row["matno"]))
                material_rho.append(row["rhoa"])
                material_e.append(row["ea"])
                material_g_s.append(row["ga"])
                if "color" in df_material.columns:
                    if pd.isna(row["color"]):
                        material_color.append("#525252")
                    else:
                        material_color.append(row["color"])
                else:
                    material_color.append("#525252")

            else:
                break
        if convert_to_metric:
            for i in range(0, len(material_name)):
                material_rho[i] = material_rho[i] * 27679.904
                material_e[i] = material_e[i] * 6894.757
                material_g_s[i] = material_g_s[i] * 6894.757
        new_materials["matno"] = material_name
        new_materials["rhoa"] = material_rho
        new_materials["ea"] = material_e
        new_materials["ga"] = material_g_s
        new_materials["color"] = material_color

    df = pd.read_excel(file, header=header_index, sheet_name=sheet_name)
    df.columns = df.columns.str.lower()

    # Find and isolate data rows
    first_data_row_found = False
    last_data_row_found = False
    indexes_to_drop = []
    for index, row in df.iterrows():
        if (
            not first_data_row_found
            and (
                isinstance(row[header_key_word], int)
                or isinstance(row[header_key_word], float)
            )
            and not pd.isna(row[header_key_word])
        ):
            first_data_row_found = True
        elif not first_data_row_found:
            indexes_to_drop.append(index)
        elif first_data_row_found and not last_data_row_found:
            if (
                isinstance(row[header_key_word], int)
                or isinstance(row[header_key_word], float)
            ) and not pd.isna(row[header_key_word]):
                continue
            else:
                last_data_row_found = True
                indexes_to_drop.append(index)
        elif last_data_row_found:
            indexes_to_drop.append(index)
    if not first_data_row_found:
        raise DataNotFoundError(
            "Could not find the data. Make sure you have at least one row containing "
            "data below the header."
        )
    if len(indexes_to_drop) > 0:
        df = df.drop(indexes_to_drop)

    # Build parameters list
    if element == "bearing":
        parameters["n"] = n
    for key, value in parameter_columns.items():
        for name in value:
            try:
                parameters[key] = df[name].tolist()
                break
            except KeyError:
                if name == value[-1]:
                    raise ValueError(
                        "Could not find a column with one of these names: " + str(value)
                    )
                continue
    for key, value in optional_parameter_columns.items():
        for name in value:
            try:
                parameters[key] = df[name].tolist()
                break
            except KeyError:
                if name == value[-1]:
                    parameters[key] = [default_dictionary[key]] * df.shape[0]
                else:
                    continue
    if element == "shaft":
        if sheet_type == "Model":
            new_material = parameters["material"]
            for i in range(0, df.shape[0]):
                new_material[i] = "shaft_mat_" + str(int(new_material[i]))
            parameters["material"] = new_material

    # change xltrc index to python index (0 based)
    if element in ("shaft", "disk"):
        new_n = parameters["n"]
        for i in range(0, df.shape[0]):
            new_n[i] -= 1
        parameters["n"] = new_n

    if convert_to_metric:
        for i in range(0, df.shape[0]):
            if element == "bearing":
                parameters["kxx"][i] = parameters["kxx"][i] * 175.126_836_986_4
                parameters["cxx"][i] = parameters["cxx"][i] * 175.126_836_986_4
                parameters["kyy"][i] = parameters["kyy"][i] * 175.126_836_986_4
                parameters["kxy"][i] = parameters["kxy"][i] * 175.126_836_986_4
                parameters["kyx"][i] = parameters["kyx"][i] * 175.126_836_986_4
                parameters["cyy"][i] = parameters["cyy"][i] * 175.126_836_986_4
                parameters["cxy"][i] = parameters["cxy"][i] * 175.126_836_986_4
                parameters["cyx"][i] = parameters["cyx"][i] * 175.126_836_986_4
            if element == "shaft":
                parameters["L"][i] = parameters["L"][i] * 0.0254
                parameters["idl"][i] = parameters["idl"][i] * 0.0254
                parameters["odl"][i] = parameters["odl"][i] * 0.0254
                parameters["idr"][i] = parameters["idr"][i] * 0.0254
                parameters["odr"][i] = parameters["odr"][i] * 0.0254
                parameters["axial_force"][i] = (
                    parameters["axial_force"][i] * 4.448_221_615_255
                )
            elif element == "disk":
                parameters["m"][i] = parameters["m"][i] * 0.453_592_37
                parameters["Id"][i] = parameters["Id"][i] * 0.000_292_639_7
                parameters["Ip"][i] = parameters["Ip"][i] * 0.000_292_639_7
    if convert_to_rad_per_sec:
        for i in range(0, df.shape[0]):
            if element == "bearing":
                parameters["frequency"][i] = (
                    parameters["frequency"][i] * 0.104_719_755_119_7
                )
    parameters.update(new_materials)
    return parameters


def visualize_matrix(rotor, matrix, frequency=None, **kwargs):
    """Visualize global matrix.

    This function gives some visualization of a given matrix, displaying
    values on a heatmap.

    Parameters
    ----------
    rotor: rs.Rotor
        The rotor object.
    matrix: str
        String for the desired matrix.
    frequency: float, optional
        Excitation frequency. Defaults to rotor speed.
    kwargs : optional
        Additional key word arguments can be passed to change the plot layout only
        (e.g. coloraixs=dict(colorscale="Rainbow"), width=1000, height=800, ...).
        *See Plotly Python Figure Reference for more information.

    Returns
    -------
    fig : Plotly graph_objects.Figure()
        The figure object with the plot.

    Examples
    --------
    >>> import ross as rs
    >>> rotor = rs.rotor_example()

    Visualizing Mass Matrix:
    >>> fig = rs.visualize_matrix(rotor, "M", frequency=100)

    Visualizing Stiffness Matrix:
    >>> fig = rs.visualize_matrix(rotor, "K", frequency=100)

    Visualizing Gyroscopic Matrix:
    >>> fig = rs.visualize_matrix(rotor, "G")
    """
    A = np.zeros((rotor.ndof, rotor.ndof))
    # E will store element's names and contributions to the global matrix
    E = np.zeros((rotor.ndof, rotor.ndof), dtype=object)

    M, N = E.shape
    for i in range(M):
        for j in range(N):
            E[i, j] = []

    for elm in rotor.elements:
        g_dofs = list(elm.dof_global_index.values())
        l_dofs = elm.dof_local_index()
        try:
            elm_matrix = getattr(elm, matrix)(frequency)
        except TypeError:
            elm_matrix = getattr(elm, matrix)()

        A[np.ix_(g_dofs, g_dofs)] += elm_matrix

        for l0, g0 in zip(l_dofs, g_dofs):
            for l1, g1 in zip(l_dofs, g_dofs):
                if elm_matrix[l0, l1] != 0:
                    E[g0, g1].append(
                        "<br>"
                        + elm.__class__.__name__
                        + f"(n={elm.n})"
                        + f": {elm_matrix[l0, l1]:.2E}"
                    )

    # list for dofs -> ['x0', 'y0', 'alpha0', 'beta0', 'x1'...]
    dof_list = [0 for i in range(rotor.ndof)]

    for elm in rotor.elements:
        for k, v in elm.dof_global_index.items():
            dof_list[v] = k

    data = {"row": [], "col": [], "value": [], "pos_value": [], "elements": []}
    for i, dof_row in enumerate(dof_list):
        for j, dof_col in enumerate(dof_list):
            data["row"].append(i)
            data["col"].append(j)
            data["value"].append(A[i, j])
            data["pos_value"].append(abs(A[i, j]))
            data["elements"].append(E[i, j])

    dof_string_list = []
    sub = str.maketrans("0123456789", "₀₁₂₃₄₅₆₇₈₉")
    for d in dof_list:
        d = d.replace("alpha", "α")
        d = d.replace("beta", "β")
        d = d.replace("_", "")
        d = d.translate(sub)
        dof_string_list.append(d)

    x_axis = dof_string_list
    y_axis = dof_string_list[::-1]
    fig = go.Figure()
    fig.add_trace(
        go.Heatmap(
            x=x_axis,
            y=y_axis,
            z=A[::-1],
            customdata=np.array(data["elements"], dtype=object).reshape(A.shape)[::-1],
            coloraxis="coloraxis",
            hovertemplate=(
                "<b>Value: %{z:.3e}<b><br>" + "<b>Elements:<b><br> %{customdata}"
            ),
            name="<b>Matrix {}</b>".format(matrix),
        )
    )

    fig.update_layout(
        coloraxis=dict(
            cmin=np.amin(A),
            cmax=np.amax(A),
            colorscale="Rainbow",
            colorbar=dict(
                title=dict(text="<b>Value</b>", side="top"), exponentformat="power"
            ),
        ),
        **kwargs,
    )

    return fig


def convert(name):
    """Converts a CamelCase str to a underscore_case str

    Parameters
    ----------
    file: str
        Path to the file containing the shaft parameters.

    Returns
    -------
    underscore_case string

    Examples
    --------
    >>> convert('CamelCase')
    'camel_case'
    """

    s1 = re.sub("(.)([A-Z][a-z]+)", r"\1_\2", name)
    return re.sub("([a-z0-9])([A-Z])", r"\1_\2", s1).lower()


def intersection(x1, y1, x2, y2):
    """
    Intersection code from https://github.com/sukhbinder/intersection
    MIT License

    Copyright (c) 2017 Sukhbinder Singh

    Permission is hereby granted, free of charge, to any person obtaining a copy
    of this software and associated documentation files (the "Software"), to deal
    in the Software without restriction, including without limitation the rights
    to use, copy, modify, merge, publish, distribute, sublicense, and/or sell
    copies of the Software, and to permit persons to whom the Software is
    furnished to do so, subject to the following conditions:

    The above copyright notice and this permission notice shall be included in all
    copies or substantial portions of the Software.

    THE SOFTWARE IS PROVIDED "AS IS", WITHOUT WARRANTY OF ANY KIND, EXPRESS OR
    IMPLIED, INCLUDING BUT NOT LIMITED TO THE WARRANTIES OF MERCHANTABILITY,
    FITNESS FOR A PARTICULAR PURPOSE AND NONINFRINGEMENT. IN NO EVENT SHALL THE
    AUTHORS OR COPYRIGHT HOLDERS BE LIABLE FOR ANY CLAIM, DAMAGES OR OTHER
    LIABILITY, WHETHER IN AN ACTION OF CONTRACT, TORT OR OTHERWISE, ARISING FROM,
    OUT OF OR IN CONNECTION WITH THE SOFTWARE OR THE USE OR OTHER DEALINGS IN THE
    SOFTWARE.

    INTERSECTIONS Intersections of curves.
       Computes the (x,y) locations where two curves intersect.  The curves
       can be broken with NaNs or have vertical segments.

    Usage:
    x, y = intersection(x1, y1, x2, y2)

    Example:
    a, b = 1, 2
    phi = np.linspace(3, 10, 100)
    x1 = a*phi - b*np.sin(phi)
    y1 = a - b*np.cos(phi)

    x2=phi
    y2=np.sin(phi)+2
    x,y=intersection(x1,y1,x2,y2)

    plt.plot(x1,y1,c='r')
    plt.plot(x2,y2,c='g')
    plt.plot(x,y,'*k')
    plt.show()

    """

    def _rect_inter_inner(x1, x2):
        n1 = x1.shape[0] - 1
        n2 = x2.shape[0] - 1
        X1 = np.c_[x1[:-1], x1[1:]]
        X2 = np.c_[x2[:-1], x2[1:]]
        S1 = np.tile(X1.min(axis=1), (n2, 1)).T
        S2 = np.tile(X2.max(axis=1), (n1, 1))
        S3 = np.tile(X1.max(axis=1), (n2, 1)).T
        S4 = np.tile(X2.min(axis=1), (n1, 1))
        return S1, S2, S3, S4

    def _rectangle_intersection_(x1, y1, x2, y2):
        S1, S2, S3, S4 = _rect_inter_inner(x1, x2)
        S5, S6, S7, S8 = _rect_inter_inner(y1, y2)

        C1 = np.less_equal(S1, S2)
        C2 = np.greater_equal(S3, S4)
        C3 = np.less_equal(S5, S6)
        C4 = np.greater_equal(S7, S8)

        ii, jj = np.nonzero(C1 & C2 & C3 & C4)
        return ii, jj

    x1 = np.asarray(x1)
    x2 = np.asarray(x2)
    y1 = np.asarray(y1)
    y2 = np.asarray(y2)

    ii, jj = _rectangle_intersection_(x1, y1, x2, y2)
    n = len(ii)

    dxy1 = np.diff(np.c_[x1, y1], axis=0)
    dxy2 = np.diff(np.c_[x2, y2], axis=0)

    T = np.zeros((4, n))
    AA = np.zeros((4, 4, n))
    AA[0:2, 2, :] = -1
    AA[2:4, 3, :] = -1
    AA[0::2, 0, :] = dxy1[ii, :].T
    AA[1::2, 1, :] = dxy2[jj, :].T

    BB = np.zeros((4, n))
    BB[0, :] = -x1[ii].ravel()
    BB[1, :] = -x2[jj].ravel()
    BB[2, :] = -y1[ii].ravel()
    BB[3, :] = -y2[jj].ravel()

    for i in range(n):
        try:
            T[:, i] = np.linalg.solve(AA[:, :, i], BB[:, i])
        except:
            T[:, i] = np.Inf

    in_range = (T[0, :] >= 0) & (T[1, :] >= 0) & (T[0, :] <= 1) & (T[1, :] <= 1)

    xy0 = T[2:, in_range]
    xy0 = xy0.T
    return xy0[:, 0], xy0[:, 1]


def get_data_from_figure(fig):
    """Get data from a Plotly ccatter plot (XY) and convert to a pd.DataFrame.

    This function takes a go.Figure() object from Plotly and converts the data to a
    DataFrame from Pandas. It works only for Scatter Plots (XY) and does no support
    subplots or polar plots.

    This function is suitable to the following analyzes:
        - run_freq_response()
        - run_unbalance_response()
        - run_time_response()

    Parameters
    ----------
    fig : go.Figure
        A Plotly figure generated by go.Figure() command.

    Returns
    -------
    df : pd.DataFrame
        A DataFrame with the fig.data.

    Examples
    --------
    >>> import ross as rs
    >>> rotor = rs.rotor_example()

    Get post-processed data from an unbalance response
    >>> resp = rotor.run_unbalance_response(
    ...     3, 0.001, 0.0, np.linspace(0, 1000, 101)
    ... )
    >>> fig = resp.plot_magnitude(probe=[(3, 0.0, "probe1"), (3, np.pi/2, "probe2")])
    >>> df = rs.get_data_from_figure(fig)

    Use the probe tag to navigate through pandas data
    Index 0 for frequency array
    >>> df["probe1"][0] # doctest: +ELLIPSIS
    array([   0.,   10.,   20.,   30.,...

    Index 1 for amplitude array
    >>> df["probe1"][1] # doctest: +ELLIPSIS
    array([0.00000000e+00,...

    Or use "iloc" to obtain the desired array from pandas
    >>> df.iloc[1, 0] # doctest: +ELLIPSIS
    array([0.00000000e+00, 1.6057...
    """
    dict_data = {data["name"]: {} for data in fig.data}

    xaxis_label = fig.layout.xaxis.title.text
    yaxis_label = fig.layout.yaxis.title.text

    for i, data in enumerate(fig.data):
        dict_data[data["name"]][xaxis_label] = data.x
        dict_data[data["name"]][yaxis_label] = data.y

    df = pd.DataFrame(dict_data)

    return df


def newmark(fun, t, y_size, **options):
    """Transient solution of the dynamic behavior of the system.

    Perform numerical integration using the Newmark method with Newton-Raphson
    iterations of the generic equation of motion:
    M * y'' + C * y' + K * y = RHS(t, y)

    Parameters
    ----------
    fun : callable
        A function that calculates the system matrices and right-hand side (RHS) vector at each
        time step. It should take one argument `(step)` and return a tuple `(M, C, K, RHS)`,
        where `step` is a scalar int related to the current time step, `M`, `C`, `K` are ndarrays
        with `np.shape(M) = (y_size, y_size)` and `RHS` is a ndarray with `len(RHS) = y_size`.
    t : array_like
        Time array.
    y_size : int
        Size of the state vector.
    **options
        Options passed for controlling the integration parameters. All options available are
        listed below.
    gamma : float, optional
        Parameter of the integration algorithm related to the velocity interpolation equation.
        Default is 0.5.
    beta : float, optional
        Parameter of the integration algorithm related to the displacement interpolation equation.
        Default is 0.25.
    tol : float, optional
        Convergence tolerance for the Newton-Raphson iterations. Default is 1e-6.
    progress_interval : float, optional
        Time interval at which progress information is printed. Default is 1e6 seconds.

    Returns
    -------
    yout : ndarray
        System response. It is an array containing the state variables at each time step of `t` with
        `np.shape(yout) = (len(t), y_size)`

    References
    ----------
    Newmark, N. M. (1959). A method of computation for structural dynamics.
    Journal of the Engineering Mechanics Division, 85(3), 67-94.

    Examples
    --------
    >>> import ross as rs
    >>> rotor = rs.rotor_example()
    >>> size = 10000
    >>> node = 3
    >>> speed = 500.0
    >>> accel = 0.0
    >>> t = np.linspace(0, 10, size)
    >>> F = np.zeros((size, rotor.ndof))
    >>> F[:, rotor.number_dof * node] = 10 * np.cos(2 * t)
    >>> F[:, rotor.number_dof * node + 1] = 10 * np.sin(2 * t)
    >>> M = rotor.M(speed)
    >>> C1 = rotor.C(speed)
    >>> K1 = rotor.K(speed)
    >>> C2 = rotor.G()
    >>> K2 = rotor.Ksdt()
    >>> rotor_system = lambda step: (M, C1 + C2 * speed, K1 + K2 * accel, F[step, :])
    >>> yout = newmark(rotor_system, t, rotor.ndof)
    >>> dof = 13
    >>> yout[:, dof] # doctest: +ELLIPSIS
    array([0.0000000e+00, 8.4914005e-09, 4.3429676e-08, ...
    """

    gamma = options.get("gamma", 0.5)
    beta = options.get("beta", 0.25)
    tol = options.get("tol", 1e-6)
    progress_interval = options.get("progress_interval", 1e6)

    n_steps = len(t)
    ny = y_size

    y0 = np.zeros(ny)
    ydot0 = np.zeros(ny)
    y2dot0 = np.zeros(ny)

    yout = np.full((n_steps, ny), 1e-38, dtype=np.float32)
    yout[0, :] = y0

    for step in range(1, n_steps):
        aux = round(t[step] / progress_interval, 9)
        if aux - int(aux) == 0:
            print(f"Time step: {t[step]:.6f} s")

        dt = t[step] - t[step - 1]

        M, C, K, RHS = fun(step)

        y2dot = np.zeros(ny)
        ydot = ydot0 + y2dot0 * (1 - gamma) * dt
        y = y0 + ydot0 * dt + y2dot0 * (0.5 - beta) * (dt**2)

        res = RHS - (K @ y + C @ ydot) - M @ y2dot
        nr_iter = 0

        while la.norm(res) >= tol:
            nr_iter += 1
            if nr_iter > 1e5:
                raise Warning(
                    "The Newton-Raphson algorithm is taking a long time to converge."
                )

            dy2dot = la.solve(M + C * gamma * dt + K * beta * (dt**2), res)

            y2dot += dy2dot
            ydot += dy2dot * gamma * dt
            y += dy2dot * beta * (dt**2)

            res = RHS - (K @ y + C @ ydot) - M @ y2dot

        y0 = y
        ydot0 = ydot
        y2dot0 = y2dot

        yout[step, :] = y

    return yout


def apply_pseudo_modal(rotor, speed, num_modes):
    """Pseudo-modal method.

    This method can be used to apply modal transformation to reduce model
    of the rotor system.

    Parameters
    ----------
    rotor: rs.Rotor
        The rotor object.
    speed : float
        Rotor speed.
    num_modes : int
        The number of eigenvectors to consider in the modal transformation
        with model reduction.

    Returns
    -------
    matrix_to_modal : callable
        Function to transform a square matrix from physical to modal space.
    vector_to_modal : callable
        Function to transform a vector from physical to modal space.
    vector_from_modal : callable
        Function to transform a vector from modal to physical space.
    """
    M = rotor.M(speed)
    K_aux = rotor.K(speed)

    # Remove cross-coupled coefficients of bearing stiffness matrix
    rmv_cross_coeffs = [[0, 1], [1, 0]]
    if rotor.number_dof == 6:
        rmv_cross_coeffs = [[0, 1, 0], [1, 0, 0], [0, 0, 0]]

    for elm in rotor.bearing_elements:
        dofs = list(elm.dof_global_index.values())
        K_aux[np.ix_(dofs, dofs)] -= elm.K(speed) * rmv_cross_coeffs

    _, modal_matrix = eigh(K_aux, M)
    modal_matrix = modal_matrix[:, :num_modes]

    matrix_to_modal = lambda array: (modal_matrix.T @ array) @ modal_matrix
    vector_to_modal = lambda array: modal_matrix.T @ array
    vector_from_modal = lambda array: modal_matrix @ array

    return matrix_to_modal, vector_to_modal, vector_from_modal


def integrate_rotor_system(rotor, speed, F, t, **kwargs):
    """Time integration for a rotor system.

    This method returns the time response for a rotor given a force, time and
    speed based on time integration with the Newmark method.

    Parameters
    ----------
    speed : float or array_like
        Rotor speed.
    F : ndarray
        Force array (needs to have the same length as time array).
    t : ndarray
        Time array.
    **kwargs : optional
        Additional keyword arguments can be passed to define the parameters
        of the Newmark method if it is used. (e.g. gamma, beta, tol, ...).
        See `newmark` for more details.
    num_modes : int, optional
        If num_modes is passed as argument, the pseudo-modal method is applied reducing
        the model to the chosen number of modes.

    Returns
    -------
    t : ndarray
        Time values for the output.
    yout : ndarray
        System response.

    Examples
    --------
    >>> import ross as rs
    >>> rotor = rs.rotor_example()
    >>> size = 10000
    >>> node = 3
    >>> speed = 500.0
    >>> accel = 0.0
    >>> t = np.linspace(0, 10, size)
    >>> F = np.zeros((size, rotor.ndof))
    >>> F[:, rotor.number_dof * node] = 10 * np.cos(2 * t)
    >>> F[:, rotor.number_dof * node + 1] = 10 * np.sin(2 * t)
    >>> t, yout = integrate_rotor_system(rotor, speed, F, t)
    >>> dof = 13
    >>> yout[:, dof] # doctest: +ELLIPSIS
    array([0.0000000e+00, 8.4914005e-09, 4.3429676e-08, ...
    """
    num_modes = kwargs.get("num_modes")
    size = num_modes if num_modes else rotor.ndof

    try:
        speed_is_array = len(set(speed)) > 1
        speed_ref = np.mean(speed)

    except:
        speed_is_array = False
        speed_ref = speed

    # Pseudo-modal method:
    if size < rotor.ndof:
<<<<<<< HEAD
        print("Pseudo-modal method, number of modes =", size)
=======
>>>>>>> 4a7a252e
        get_array = apply_pseudo_modal(rotor, speed_ref, size)

    # Direct method:
    else:
<<<<<<< HEAD
        print("Direct method")
=======
>>>>>>> 4a7a252e
        return_array = lambda array: array
        get_array = [return_array for i in range(3)]

    M = get_array[0](rotor.M())
    C2 = get_array[0](rotor.G())
    K2 = get_array[0](rotor.Ksdt())
    F = get_array[1](F.T).T

    if speed_is_array:
        accel = np.gradient(speed, t)

        freq_is_none = False
        for elm in rotor.bearing_elements:
            freq_is_none = (elm.frequency is None) or freq_is_none

        if freq_is_none:
            C1 = get_array[0](rotor.C(speed_ref))
            K1 = get_array[0](rotor.K(speed_ref))

            rotor_system = lambda step: (
                M,
                C1 + C2 * speed[step],
                K1 + K2 * accel[step],
                F[step, :],
            )

        else:

            def build_matrices(elements, rotor_speed=None):
                C0 = np.zeros((rotor.ndof, rotor.ndof))
                K0 = np.zeros((rotor.ndof, rotor.ndof))

                if rotor_speed is not None:
                    for elm in elements:
                        dofs = list(elm.dof_global_index.values())
                        C0[np.ix_(dofs, dofs)] += elm.C(rotor_speed)
                        K0[np.ix_(dofs, dofs)] += elm.K(rotor_speed)

                else:
                    for elm in elements:
                        dofs = list(elm.dof_global_index.values())
                        C0[np.ix_(dofs, dofs)] += elm.C()
                        K0[np.ix_(dofs, dofs)] += elm.K()

                return C0, K0

            elements_without_bearing = [
                *rotor.shaft_elements,
                *rotor.disk_elements,
                *rotor.point_mass_elements,
            ]

            C0, K0 = build_matrices(elements_without_bearing)

            def rotor_system(step):
                C_bearing, K_bearing = build_matrices(
                    rotor.bearing_elements, speed[step]
                )

                C1 = get_array[0](C0 + C_bearing)
                K1 = get_array[0](K0 + K_bearing)

                return (
                    M,
                    C1 + C2 * speed[step],
                    K1 + K2 * accel[step],
                    F[step, :],
                )

    else:
        C1 = get_array[0](rotor.C(speed_ref))
        K1 = get_array[0](rotor.K(speed_ref))

        rotor_system = lambda step: (M, C1 + C2 * speed, K1, F[step, :])

    response = newmark(rotor_system, t, size, **kwargs)
    yout = get_array[2](response.T).T
    return t, yout<|MERGE_RESOLUTION|>--- conflicted
+++ resolved
@@ -772,6 +772,25 @@
         Function to transform a vector from physical to modal space.
     vector_from_modal : callable
         Function to transform a vector from modal to physical space.
+
+    Examples
+    --------
+    >>> import ross as rs
+    >>> rotor = rs.rotor_example()
+    >>> size = 10000
+    >>> node = 3
+    >>> speed = 500.0
+    >>> t = np.linspace(0, 10, size)
+    >>> F = np.zeros((size, rotor.ndof))
+    >>> F[:, rotor.number_dof * node] = 10 * np.cos(2 * t)
+    >>> F[:, rotor.number_dof * node + 1] = 10 * np.sin(2 * t)
+    >>> get_array = apply_pseudo_modal(rotor, speed, num_modes=12)
+    >>> F_modal = get_array[1](F.T).T
+    >>> np.round(F_modal[:4,:4], 5)
+    array([[ 0.     , -1.20122, -0.     , -0.     ],
+           [ 0.00238, -1.20122, -0.     , -0.     ],
+           [ 0.00476, -1.20121, -0.     , -0.     ],
+           [ 0.00714, -1.2012 , -0.     , -0.     ]])
     """
     M = rotor.M(speed)
     K_aux = rotor.K(speed)
@@ -837,6 +856,7 @@
     >>> F[:, rotor.number_dof * node] = 10 * np.cos(2 * t)
     >>> F[:, rotor.number_dof * node + 1] = 10 * np.sin(2 * t)
     >>> t, yout = integrate_rotor_system(rotor, speed, F, t)
+    Running direct method
     >>> dof = 13
     >>> yout[:, dof] # doctest: +ELLIPSIS
     array([0.0000000e+00, 8.4914005e-09, 4.3429676e-08, ...
@@ -854,18 +874,12 @@
 
     # Pseudo-modal method:
     if size < rotor.ndof:
-<<<<<<< HEAD
-        print("Pseudo-modal method, number of modes =", size)
-=======
->>>>>>> 4a7a252e
+        print("Running pseudo-modal method, number of modes =", size)
         get_array = apply_pseudo_modal(rotor, speed_ref, size)
 
     # Direct method:
     else:
-<<<<<<< HEAD
-        print("Direct method")
-=======
->>>>>>> 4a7a252e
+        print("Running direct method")
         return_array = lambda array: array
         get_array = [return_array for i in range(3)]
 

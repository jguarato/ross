--- conflicted
+++ resolved
@@ -5,8 +5,5 @@
 from .materials import *
 from .rotor_assembly import *
 from .shaft_element import *
-<<<<<<< HEAD
-from .point_mass import *
-=======
 from .utils import visualize_matrix
->>>>>>> cbe3e832
+from .point_mass import *
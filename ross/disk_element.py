--- conflicted
+++ resolved
@@ -50,12 +50,9 @@
         self.Id = Id
         self.Ip = Ip
         self.tag = tag
-<<<<<<< HEAD
         self.color = color
-=======
-        self.color = bokeh_colors[9]
         self.dof_global_index = None
->>>>>>> 24dec98e
+
 
     def __eq__(self, other):
         """This function allows disk elements to be compared.
